--- conflicted
+++ resolved
@@ -74,7 +74,6 @@
       - name: Build and run tests
         run: just build
 
-<<<<<<< HEAD
       - name: Get cloud-provider-kind Dockerfile
         run: |
           git clone https://github.com/kubernetes-sigs/cloud-provider-kind
@@ -87,14 +86,10 @@
           push: false
           cache-from: type=gha
           cache-to: type=gha,mode=max
-=======
+      
       - name: Build and install test plugin
         run: just install-test-plugin
         if: ${{ matrix.plugin == 'cofidectl-test-plugin' }}
-
-      - name: Install kind
-        run: just install-kind
->>>>>>> 12a0f6b6
 
       - name: Install ko
         uses: ko-build/setup-ko@v0.6
