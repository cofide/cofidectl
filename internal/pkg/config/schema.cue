--- conflicted
+++ resolved
@@ -54,11 +54,11 @@
 	to!: string
 }
 
-<<<<<<< HEAD
+#HelmValues: {
+	[string]: _
+}
+
 #PluginConfig: {
-=======
-#HelmValues: {
->>>>>>> f4662f09
 	[string]: _
 }
 
