// Copyright 2024 Cofide Limited.
// SPDX-License-Identifier: Apache-2.0

package federation

import (
	"fmt"

	trust_zone_proto "github.com/cofide/cofide-api-sdk/gen/go/proto/trust_zone/v1alpha1"
)

const (
	bundleEndpointProfileHTTPSWeb    = "https_web"
	bundleEndpointProfileHTTPSSPIFFE = "https_spiffe"
)

type Federation struct {
	destTrustZone *trust_zone_proto.TrustZone
}

func NewFederation(trustZone *trust_zone_proto.TrustZone) *Federation {
	return &Federation{
		destTrustZone: trustZone,
	}
}

<<<<<<< HEAD
func (fed *Federation) GetHelmConfig() (map[string]interface{}, error) {
	switch fed.destTrustZone.GetBundleEndpointProfile() {
	case trust_zone_proto.BundleEndpointProfile_BUNDLE_ENDPOINT_PROFILE_HTTPS_SPIFFE:
		return map[string]interface{}{
			"bundleEndpointURL": fed.destTrustZone.GetBundleEndpointUrl(),
			"bundleEndpointProfile": map[string]interface{}{
				"type":             bundleEndpointProfileHTTPSSPIFFE,
				"endpointSPIFFEID": fmt.Sprintf("spiffe://%s/spire/server", fed.destTrustZone.TrustDomain),
			},
			"trustDomain":       fed.destTrustZone.TrustDomain,
			"trustDomainBundle": fed.destTrustZone.GetBundle(),
		}, nil
	case trust_zone_proto.BundleEndpointProfile_BUNDLE_ENDPOINT_PROFILE_HTTPS_WEB:
		return map[string]interface{}{
			"bundleEndpointURL": fed.destTrustZone.GetBundleEndpointUrl(),
			"bundleEndpointProfile": map[string]interface{}{
				"type": bundleEndpointProfileHTTPSWeb,
			},
			"trustDomain": fed.destTrustZone.TrustDomain,
		}, nil
	default:
		return nil, fmt.Errorf("unexpected bundle endpoint profile %d", fed.destTrustZone.GetBundleEndpointProfile())
=======
func (fed *Federation) GetHelmConfig() map[string]any {
	clusterFederatedTrustDomain := map[string]any{
		"bundleEndpointURL": fed.destTrustZone.GetBundleEndpointUrl(),
		"bundleEndpointProfile": map[string]any{
			"type":             "https_spiffe",
			"endpointSPIFFEID": fmt.Sprintf("spiffe://%s/spire/server", fed.destTrustZone.TrustDomain),
		},
		"trustDomain":       fed.destTrustZone.TrustDomain,
		"trustDomainBundle": fed.destTrustZone.GetBundle(),
>>>>>>> f95db692
	}
}<|MERGE_RESOLUTION|>--- conflicted
+++ resolved
@@ -24,13 +24,12 @@
 	}
 }
 
-<<<<<<< HEAD
-func (fed *Federation) GetHelmConfig() (map[string]interface{}, error) {
+func (fed *Federation) GetHelmConfig() (map[string]any, error) {
 	switch fed.destTrustZone.GetBundleEndpointProfile() {
 	case trust_zone_proto.BundleEndpointProfile_BUNDLE_ENDPOINT_PROFILE_HTTPS_SPIFFE:
-		return map[string]interface{}{
+		return map[string]any{
 			"bundleEndpointURL": fed.destTrustZone.GetBundleEndpointUrl(),
-			"bundleEndpointProfile": map[string]interface{}{
+			"bundleEndpointProfile": map[string]any{
 				"type":             bundleEndpointProfileHTTPSSPIFFE,
 				"endpointSPIFFEID": fmt.Sprintf("spiffe://%s/spire/server", fed.destTrustZone.TrustDomain),
 			},
@@ -38,25 +37,14 @@
 			"trustDomainBundle": fed.destTrustZone.GetBundle(),
 		}, nil
 	case trust_zone_proto.BundleEndpointProfile_BUNDLE_ENDPOINT_PROFILE_HTTPS_WEB:
-		return map[string]interface{}{
+		return map[string]any{
 			"bundleEndpointURL": fed.destTrustZone.GetBundleEndpointUrl(),
-			"bundleEndpointProfile": map[string]interface{}{
+			"bundleEndpointProfile": map[string]any{
 				"type": bundleEndpointProfileHTTPSWeb,
 			},
 			"trustDomain": fed.destTrustZone.TrustDomain,
 		}, nil
 	default:
 		return nil, fmt.Errorf("unexpected bundle endpoint profile %d", fed.destTrustZone.GetBundleEndpointProfile())
-=======
-func (fed *Federation) GetHelmConfig() map[string]any {
-	clusterFederatedTrustDomain := map[string]any{
-		"bundleEndpointURL": fed.destTrustZone.GetBundleEndpointUrl(),
-		"bundleEndpointProfile": map[string]any{
-			"type":             "https_spiffe",
-			"endpointSPIFFEID": fmt.Sprintf("spiffe://%s/spire/server", fed.destTrustZone.TrustDomain),
-		},
-		"trustDomain":       fed.destTrustZone.TrustDomain,
-		"trustDomainBundle": fed.destTrustZone.GetBundle(),
->>>>>>> f95db692
 	}
 }