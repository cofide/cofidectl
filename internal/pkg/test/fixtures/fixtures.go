// Copyright 2024 Cofide Limited.
// SPDX-License-Identifier: Apache-2.0

package fixtures

import (
	"fmt"

	ap_binding_proto "github.com/cofide/cofide-api-sdk/gen/go/proto/ap_binding/v1alpha1"
	attestation_policy_proto "github.com/cofide/cofide-api-sdk/gen/go/proto/attestation_policy/v1alpha1"
	federation_proto "github.com/cofide/cofide-api-sdk/gen/go/proto/federation/v1alpha1"
	trust_provider_proto "github.com/cofide/cofide-api-sdk/gen/go/proto/trust_provider/v1alpha1"
	trust_zone_proto "github.com/cofide/cofide-api-sdk/gen/go/proto/trust_zone/v1alpha1"
	"github.com/cofide/cofidectl/internal/pkg/proto"
	"google.golang.org/protobuf/types/known/structpb"
	metav1 "k8s.io/apimachinery/pkg/apis/meta/v1"
)

var trustZoneFixtures map[string]*trust_zone_proto.TrustZone = map[string]*trust_zone_proto.TrustZone{
	"tz1": {
		Name:              "tz1",
		TrustDomain:       "td1",
		KubernetesCluster: StringPtr("local1"),
		KubernetesContext: StringPtr("kind-local1"),
		TrustProvider: &trust_provider_proto.TrustProvider{
			Kind: StringPtr("kubernetes"),
		},
		Profile:           StringPtr("kubernetes"),
		BundleEndpointUrl: StringPtr("127.0.0.1"),
		Federations: []*federation_proto.Federation{
			{
				From: "tz1",
				To:   "tz2",
			},
		},
		AttestationPolicies: []*ap_binding_proto.APBinding{
			{
				TrustZone:     "tz1",
				Policy:        "ap1",
				FederatesWith: []string{"tz2"},
			},
		},
		JwtIssuer: StringPtr("https://tz1.example.com"),
		ExtraHelmValues: func() *structpb.Struct {
			ev := map[string]any{
				"global": map[string]any{
					"spire": map[string]any{
						"namespaces": map[string]any{
							"create": true,
						},
					},
				},
				"spire-server": map[string]any{
					"logLevel": "INFO",
				},
			}
			value, err := structpb.NewStruct(ev)
			if err != nil {
				panic(err)
			}
			return value
		}(),
		BundleEndpointProfile: trust_zone_proto.BundleEndpointProfile_BUNDLE_ENDPOINT_PROFILE_HTTPS_SPIFFE.Enum(),
	},
	"tz2": {
		Name:              "tz2",
		TrustDomain:       "td2",
		KubernetesCluster: StringPtr("local2"),
		KubernetesContext: StringPtr("kind-local2"),
		TrustProvider: &trust_provider_proto.TrustProvider{
			Kind: StringPtr("kubernetes"),
		},
		Profile:           StringPtr("kubernetes"),
		BundleEndpointUrl: StringPtr("127.0.0.2"),
		Federations: []*federation_proto.Federation{
			{
				From: "tz2",
				To:   "tz1",
			},
		},
		AttestationPolicies: []*ap_binding_proto.APBinding{
			{
				TrustZone:     "tz2",
				Policy:        "ap2",
				FederatesWith: []string{"tz1"},
			},
		},
		JwtIssuer:             StringPtr("https://tz2.example.com"),
		BundleEndpointProfile: trust_zone_proto.BundleEndpointProfile_BUNDLE_ENDPOINT_PROFILE_HTTPS_WEB.Enum(),
	},
	// tz3 has no federations or bound attestation policies.
	"tz3": {
		Name:              "tz3",
		TrustDomain:       "td3",
		KubernetesCluster: StringPtr("local3"),
		KubernetesContext: StringPtr("kind-local3"),
		TrustProvider: &trust_provider_proto.TrustProvider{
			Kind: StringPtr("kubernetes"),
		},
<<<<<<< HEAD
		Profile:             StringPtr("kubernetes"),
		BundleEndpointUrl:   StringPtr("127.0.0.3"),
		Federations:         []*federation_proto.Federation{},
		AttestationPolicies: []*ap_binding_proto.APBinding{},
=======
		BundleEndpointUrl:     StringPtr("127.0.0.3"),
		Federations:           []*federation_proto.Federation{},
		AttestationPolicies:   []*ap_binding_proto.APBinding{},
		BundleEndpointProfile: trust_zone_proto.BundleEndpointProfile_BUNDLE_ENDPOINT_PROFILE_HTTPS_SPIFFE.Enum(),
>>>>>>> f0be6f2f
	},
	// tz3 has no federations or bound attestation policies and uses the istio profile.
	"tz4": {
		Name:              "tz4",
		TrustDomain:       "td4",
		KubernetesCluster: StringPtr("local4"),
		KubernetesContext: StringPtr("kind-local4"),
		TrustProvider: &trust_provider_proto.TrustProvider{
			Kind: StringPtr("kubernetes"),
		},
		Profile:             StringPtr("istio"),
		BundleEndpointUrl:   StringPtr("127.0.0.4"),
		Federations:         []*federation_proto.Federation{},
		AttestationPolicies: []*ap_binding_proto.APBinding{},
	},
}

var attestationPolicyFixtures map[string]*attestation_policy_proto.AttestationPolicy = map[string]*attestation_policy_proto.AttestationPolicy{
	"ap1": {
		Name: "ap1",
		Policy: &attestation_policy_proto.AttestationPolicy_Kubernetes{
			Kubernetes: &attestation_policy_proto.APKubernetes{
				NamespaceSelector: &attestation_policy_proto.APLabelSelector{
					MatchLabels: map[string]string{"kubernetes.io/metadata.name": "ns1"},
				},
			},
		},
	},
	"ap2": {
		Name: "ap2",
		Policy: &attestation_policy_proto.AttestationPolicy_Kubernetes{
			Kubernetes: &attestation_policy_proto.APKubernetes{
				PodSelector: &attestation_policy_proto.APLabelSelector{
					MatchExpressions: []*attestation_policy_proto.APMatchExpression{
						{
							Key:      "foo",
							Operator: string(metav1.LabelSelectorOpIn),
							Values:   []string{"bar"},
						},
					},
				},
			},
		},
	},
	"ap3": {
		Name: "ap3",
		Policy: &attestation_policy_proto.AttestationPolicy_Kubernetes{
			Kubernetes: &attestation_policy_proto.APKubernetes{
				NamespaceSelector: &attestation_policy_proto.APLabelSelector{
					MatchLabels: map[string]string{"kubernetes.io/metadata.name": "ns3"},
				},
				PodSelector: &attestation_policy_proto.APLabelSelector{
					MatchLabels: map[string]string{"label1": "value1", "label2": "value2"},
					MatchExpressions: []*attestation_policy_proto.APMatchExpression{
						{
							Key:      "foo",
							Operator: string(metav1.LabelSelectorOpIn),
							Values:   []string{"bar", "baz"},
						},
						{
							Key:      "foo",
							Operator: string(metav1.LabelSelectorOpNotIn),
							Values:   []string{"qux", "quux"},
						},
						{
							Key:      "bar",
							Operator: string(metav1.LabelSelectorOpExists),
						},
						{
							Key:      "baz",
							Operator: string(metav1.LabelSelectorOpDoesNotExist),
						},
					},
				},
			},
		},
	},
}

var pluginConfigFixtures map[string]*structpb.Struct = map[string]*structpb.Struct{
	"plugin1": func() *structpb.Struct {
		s, err := structpb.NewStruct(map[string]any{
			"list-cfg": []any{
				456,
				"another-string",
			},
			"map-cfg": map[string]any{
				"key1": "yet-another",
				"key2": 789,
			},
		})
		if err != nil {
			panic(fmt.Sprintf("failed to create struct: %s", err))
		}
		return s
	}(),
	"plugin2": func() *structpb.Struct {
		s, err := structpb.NewStruct(map[string]any{
			"string-cfg": "fake-string",
			"number-cfg": 123,
		})
		if err != nil {
			panic(fmt.Sprintf("failed to create struct: %s", err))
		}
		return s
	}(),
}

func TrustZone(name string) *trust_zone_proto.TrustZone {
	tz, ok := trustZoneFixtures[name]
	if !ok {
		panic(fmt.Sprintf("invalid trust zone fixture %s", name))
	}
	tz, err := proto.CloneTrustZone(tz)
	if err != nil {
		panic(fmt.Sprintf("failed to clone trust zone: %s", err))
	}
	return tz
}

func AttestationPolicy(name string) *attestation_policy_proto.AttestationPolicy {
	ap, ok := attestationPolicyFixtures[name]
	if !ok {
		panic(fmt.Sprintf("invalid attestation policy fixture %s", name))
	}
	ap, err := proto.CloneAttestationPolicy(ap)
	if err != nil {
		panic(fmt.Sprintf("failed to clone attestation policy: %s", err))
	}
	return ap
}

func PluginConfig(name string) *structpb.Struct {
	pc, ok := pluginConfigFixtures[name]
	if !ok {
		panic(fmt.Sprintf("invalid plugin config fixture %s", name))
	}
	pc, err := proto.CloneStruct(pc)
	if err != nil {
		panic(fmt.Sprintf("failed to clone plugin config: %s", err))
	}
	return pc
}

func StringPtr(s string) *string {
	return &s
}<|MERGE_RESOLUTION|>--- conflicted
+++ resolved
@@ -97,17 +97,11 @@
 		TrustProvider: &trust_provider_proto.TrustProvider{
 			Kind: StringPtr("kubernetes"),
 		},
-<<<<<<< HEAD
-		Profile:             StringPtr("kubernetes"),
-		BundleEndpointUrl:   StringPtr("127.0.0.3"),
-		Federations:         []*federation_proto.Federation{},
-		AttestationPolicies: []*ap_binding_proto.APBinding{},
-=======
+		Profile:               StringPtr("kubernetes"),
 		BundleEndpointUrl:     StringPtr("127.0.0.3"),
 		Federations:           []*federation_proto.Federation{},
 		AttestationPolicies:   []*ap_binding_proto.APBinding{},
 		BundleEndpointProfile: trust_zone_proto.BundleEndpointProfile_BUNDLE_ENDPOINT_PROFILE_HTTPS_SPIFFE.Enum(),
->>>>>>> f0be6f2f
 	},
 	// tz3 has no federations or bound attestation policies and uses the istio profile.
 	"tz4": {
