--- conflicted
+++ resolved
@@ -1455,9 +1455,6 @@
 	}
 }
 
-<<<<<<< HEAD
-func newFakeDataSource(t *testing.T, cfg *config.Config) datasource.DataSource {
-=======
 func TestGetSDSConfig(t *testing.T) {
 	tests := []struct {
 		name      string
@@ -1509,8 +1506,7 @@
 	}
 }
 
-func newFakeDataSource(t *testing.T, cfg *config.Config) plugin.DataSource {
->>>>>>> 9bb13b97
+func newFakeDataSource(t *testing.T, cfg *config.Config) datasource.DataSource {
 	configLoader, err := config.NewMemoryLoader(cfg)
 	require.Nil(t, err)
 	lds, err := local.NewLocalDataSource(configLoader)
