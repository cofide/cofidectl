// Copyright 2024 Cofide Limited.
// SPDX-License-Identifier: Apache-2.0

package spirehelm

import (
	"context"
	"fmt"

	provisionpb "github.com/cofide/cofide-api-sdk/gen/go/proto/provision_plugin/v1alpha1"
	trust_zone_proto "github.com/cofide/cofide-api-sdk/gen/go/proto/trust_zone/v1alpha1"

<<<<<<< HEAD
	"github.com/cofide/cofidectl/internal/pkg/spire"
=======
	"github.com/cofide/cofidectl/cmd/cofidectl/cmd/statusspinner"
>>>>>>> 483953ad
	kubeutil "github.com/cofide/cofidectl/pkg/kube"
	"github.com/cofide/cofidectl/pkg/plugin"
	"github.com/cofide/cofidectl/pkg/plugin/provision"
	"github.com/cofide/cofidectl/pkg/provider/helm"
	"github.com/cofide/cofidectl/pkg/spire"
)

// Control flow and error handling require some care in this package due to the asynchronous nature
// of some of the methods. In general, if a function or method has been passed a Status channel,
// then any errors raised (rather than propagated) there should also be sent to the Status channel.
// They should also return the error, to allow the caller to halt execution early.

// Type check that SpireHelm implements the Provision interface.
var _ provision.Provision = &SpireHelm{}

// SpireHelm implements the `Provision` interface by deploying a SPIRE cluster using the SPIRE Helm charts.
type SpireHelm struct {
	providerFactory ProviderFactory
}

func NewSpireHelm(providerFactory ProviderFactory) *SpireHelm {
	if providerFactory == nil {
		providerFactory = &HelmSPIREProviderFactory{}
	}
	return &SpireHelm{providerFactory: providerFactory}
}

func (h *SpireHelm) Deploy(ctx context.Context, ds plugin.DataSource, kubeCfgFile string) (<-chan *provisionpb.Status, error) {
	statusCh := make(chan *provisionpb.Status)

	go func() {
		defer close(statusCh)
		// Ignore returned errors - they should be sent via the Status channel.
		_ = h.deploy(ctx, ds, kubeCfgFile, statusCh)
	}()

	return statusCh, nil
}

func (h *SpireHelm) TearDown(ctx context.Context, ds plugin.DataSource) (<-chan *provisionpb.Status, error) {
	statusCh := make(chan *provisionpb.Status)

	go func() {
		defer close(statusCh)
		// Ignore returned errors - they should be sent via the Status channel.
		_ = h.tearDown(ctx, ds, statusCh)
	}()

	return statusCh, nil
}

func (h *SpireHelm) deploy(ctx context.Context, ds plugin.DataSource, kubeCfgFile string, statusCh chan<- *provisionpb.Status) error {
	trustZones, err := h.ListTrustZones(ds)
	if err != nil {
		statusCh <- provision.StatusError("Deploying", "Failed listing trust zones", err)
		return err
	}

	if err := h.AddSPIRERepository(ctx, statusCh); err != nil {
		return err
	}

	if err := h.InstallSPIREStack(ctx, ds, trustZones, statusCh); err != nil {
		return err
	}

	if err := h.WatchAndConfigure(ctx, ds, trustZones, kubeCfgFile, statusCh); err != nil {
		return err
	}

	if err := h.ApplyPostInstallHelmConfig(ctx, ds, trustZones, statusCh); err != nil {
		return err
	}

	// Wait for spire-server to be ready again.
	if err := h.WatchAndConfigure(ctx, ds, trustZones, kubeCfgFile, statusCh); err != nil {
		return err
	}

	return nil
}

func (h *SpireHelm) tearDown(ctx context.Context, ds plugin.DataSource, statusCh chan<- *provisionpb.Status) error {
	trustZones, err := h.ListTrustZones(ds)
	if err != nil {
		statusCh <- provision.StatusError("Uninstalling", "Failed listing trust zones", err)
		return err
	}

	if err := h.UninstallSPIREStack(ctx, trustZones, statusCh); err != nil {
		return err
	}
	return nil
}

<<<<<<< HEAD
// ListTrustZones returns a list of all trust zones. If no trust zones exist, it returns an error.
func (h *SpireHelm) ListTrustZones(ds plugin.DataSource) ([]*trust_zone_proto.TrustZone, error) {
	trustZones, err := ds.ListTrustZones()
=======
func addSPIRERepository(ctx context.Context) error {
	emptyValues := map[string]any{}
	prov, err := helm.NewHelmSPIREProvider(ctx, nil, emptyValues, emptyValues)
>>>>>>> 483953ad
	if err != nil {
		return nil, err
	}

	if len(trustZones) == 0 {
		return nil, fmt.Errorf("no trust zones have been configured")
	}
	return trustZones, nil
}

func (h *SpireHelm) AddSPIRERepository(ctx context.Context, statusCh chan<- *provisionpb.Status) error {
	prov, err := helm.NewHelmSPIREProvider(ctx, nil, nil, nil)
	if err != nil {
		statusCh <- provision.StatusError("Preparing", "Failed to create Helm SPIRE provider", err)
		return err
	}

	return prov.AddRepository(statusCh)
}

func (h *SpireHelm) InstallSPIREStack(ctx context.Context, ds plugin.DataSource, trustZones []*trust_zone_proto.TrustZone, statusCh chan<- *provisionpb.Status) error {
	for _, trustZone := range trustZones {
		prov, err := h.providerFactory.Build(ctx, ds, trustZone)
		if err != nil {
			sb := provision.NewStatusBuilder(trustZone.Name, trustZone.GetKubernetesCluster())
			statusCh <- sb.Error("Deploying", "Failed to create Helm SPIRE provider", err)
			return err
		}

<<<<<<< HEAD
		if err := prov.Execute(statusCh); err != nil {
=======
		spireCRDsValues := map[string]any{}
		prov, err := helm.NewHelmSPIREProvider(ctx, trustZone, spireValues, spireCRDsValues)
		if err != nil {
>>>>>>> 483953ad
			return err
		}
	}
	return nil
}

func (h *SpireHelm) WatchAndConfigure(ctx context.Context, ds plugin.DataSource, trustZones []*trust_zone_proto.TrustZone, kubeCfgFile string, statusCh chan<- *provisionpb.Status) error {
	// Wait for SPIRE servers to be available and update status before applying federation(s)
	for _, trustZone := range trustZones {
		if err := h.GetBundleAndEndpoint(ctx, statusCh, ds, trustZone, kubeCfgFile); err != nil {
			return err
		}
	}
	return nil
}

func (h *SpireHelm) GetBundleAndEndpoint(ctx context.Context, statusCh chan<- *provisionpb.Status, ds plugin.DataSource, trustZone *trust_zone_proto.TrustZone, kubeCfgFile string) error {
	sb := provision.NewStatusBuilder(trustZone.Name, trustZone.GetKubernetesCluster())
	statusCh <- sb.Ok("Waiting", "aiting for SPIRE server pod and service")

	client, err := kubeutil.NewKubeClientFromSpecifiedContext(kubeCfgFile, trustZone.GetKubernetesContext())
	if err != nil {
		statusCh <- sb.Error("Waiting", "Failed waiting for SPIRE server pod and service", err)
		return err
	}

	clusterIP, err := spire.WaitForServerIP(ctx, client)
	if err != nil {
		statusCh <- sb.Error("Waiting", "Failed waiting for SPIRE server pod and service", err)
		return err
	}

	if trustZone.GetBundleEndpointProfile() == trust_zone_proto.BundleEndpointProfile_BUNDLE_ENDPOINT_PROFILE_HTTPS_SPIFFE {
		bundleEndpointUrl := fmt.Sprintf("https://%s:8443", clusterIP)
		trustZone.BundleEndpointUrl = &bundleEndpointUrl

		// Obtain the bundle
		bundle, err := spire.GetBundle(ctx, client)
		if err != nil {
			statusCh <- sb.Error("Waiting", "Failed obtaining bundle", err)
			return err
		}

		trustZone.Bundle = &bundle

		if err := ds.UpdateTrustZone(trustZone); err != nil {
			msg := fmt.Sprintf("Failed updating trust zone %s", trustZone.Name)
			statusCh <- provision.StatusError("Waiting", msg, err)
			return err
		}
	}

	statusCh <- sb.Done("Ready", "All SPIRE server pods and services are ready")
	return nil
}

func (h *SpireHelm) ApplyPostInstallHelmConfig(ctx context.Context, ds plugin.DataSource, trustZones []*trust_zone_proto.TrustZone, statusCh chan<- *provisionpb.Status) error {
	for _, trustZone := range trustZones {
		prov, err := h.providerFactory.Build(ctx, ds, trustZone)
		if err != nil {
			sb := provision.NewStatusBuilder(trustZone.Name, trustZone.GetKubernetesCluster())
			statusCh <- sb.Error("Configuring", "Failed to create Helm SPIRE provider", err)
			return err
		}

<<<<<<< HEAD
		if err := prov.ExecutePostInstallUpgrade(statusCh); err != nil {
=======
		spireCRDsValues := map[string]any{}

		prov, err := helm.NewHelmSPIREProvider(ctx, trustZone, spireValues, spireCRDsValues)
		if err != nil {
>>>>>>> 483953ad
			return err
		}
	}

	return nil
}

func (h *SpireHelm) UninstallSPIREStack(ctx context.Context, trustZones []*trust_zone_proto.TrustZone, statusCh chan<- *provisionpb.Status) error {
	for _, trustZone := range trustZones {
		prov, err := helm.NewHelmSPIREProvider(ctx, trustZone, nil, nil)
		if err != nil {
			sb := provision.NewStatusBuilder(trustZone.Name, trustZone.GetKubernetesCluster())
			statusCh <- sb.Error("Uninstalling", "Failed to create Helm SPIRE provider", err)
			return err
		}

		if err := prov.ExecuteUninstall(statusCh); err != nil {
			return err
		}
	}
	return nil
}<|MERGE_RESOLUTION|>--- conflicted
+++ resolved
@@ -10,11 +10,6 @@
 	provisionpb "github.com/cofide/cofide-api-sdk/gen/go/proto/provision_plugin/v1alpha1"
 	trust_zone_proto "github.com/cofide/cofide-api-sdk/gen/go/proto/trust_zone/v1alpha1"
 
-<<<<<<< HEAD
-	"github.com/cofide/cofidectl/internal/pkg/spire"
-=======
-	"github.com/cofide/cofidectl/cmd/cofidectl/cmd/statusspinner"
->>>>>>> 483953ad
 	kubeutil "github.com/cofide/cofidectl/pkg/kube"
 	"github.com/cofide/cofidectl/pkg/plugin"
 	"github.com/cofide/cofidectl/pkg/plugin/provision"
@@ -110,15 +105,9 @@
 	return nil
 }
 
-<<<<<<< HEAD
 // ListTrustZones returns a list of all trust zones. If no trust zones exist, it returns an error.
 func (h *SpireHelm) ListTrustZones(ds plugin.DataSource) ([]*trust_zone_proto.TrustZone, error) {
 	trustZones, err := ds.ListTrustZones()
-=======
-func addSPIRERepository(ctx context.Context) error {
-	emptyValues := map[string]any{}
-	prov, err := helm.NewHelmSPIREProvider(ctx, nil, emptyValues, emptyValues)
->>>>>>> 483953ad
 	if err != nil {
 		return nil, err
 	}
@@ -148,13 +137,7 @@
 			return err
 		}
 
-<<<<<<< HEAD
 		if err := prov.Execute(statusCh); err != nil {
-=======
-		spireCRDsValues := map[string]any{}
-		prov, err := helm.NewHelmSPIREProvider(ctx, trustZone, spireValues, spireCRDsValues)
-		if err != nil {
->>>>>>> 483953ad
 			return err
 		}
 	}
@@ -173,7 +156,7 @@
 
 func (h *SpireHelm) GetBundleAndEndpoint(ctx context.Context, statusCh chan<- *provisionpb.Status, ds plugin.DataSource, trustZone *trust_zone_proto.TrustZone, kubeCfgFile string) error {
 	sb := provision.NewStatusBuilder(trustZone.Name, trustZone.GetKubernetesCluster())
-	statusCh <- sb.Ok("Waiting", "aiting for SPIRE server pod and service")
+	statusCh <- sb.Ok("Waiting", "Waiting for SPIRE server pod and service")
 
 	client, err := kubeutil.NewKubeClientFromSpecifiedContext(kubeCfgFile, trustZone.GetKubernetesContext())
 	if err != nil {
@@ -220,14 +203,7 @@
 			return err
 		}
 
-<<<<<<< HEAD
 		if err := prov.ExecutePostInstallUpgrade(statusCh); err != nil {
-=======
-		spireCRDsValues := map[string]any{}
-
-		prov, err := helm.NewHelmSPIREProvider(ctx, trustZone, spireValues, spireCRDsValues)
-		if err != nil {
->>>>>>> 483953ad
 			return err
 		}
 	}
