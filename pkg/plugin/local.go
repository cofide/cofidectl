package plugin

import (
	"errors"
	"fmt"
	"log/slog"
	"os"

	"cuelang.org/go/cue"
	"cuelang.org/go/cue/cuecontext"
	cue_yaml "cuelang.org/go/encoding/yaml"

	"gopkg.in/yaml.v3"

	attestation_policy_proto "github.com/cofide/cofide-api-sdk/gen/proto/attestation_policy/v1"
	federation_proto "github.com/cofide/cofide-api-sdk/gen/proto/federation/v1"
	trust_zone_proto "github.com/cofide/cofide-api-sdk/gen/proto/trust_zone/v1"
<<<<<<< HEAD
	"github.com/cofide/cofidectl/internal/pkg/plan"
=======
	"github.com/cofide/cofidectl/internal/pkg/trustzone"
>>>>>>> 7e1f81bb
)

// TODO: use Go embedding eg //go:embed cofidectl-schema.cue
const schemaCue = `
#Plugins: {
	name: string
}

#TrustZone: {
	name: string
	trust_domain: string
}

#AttestationPolicy: {
	trust_zone: string
	namespace: string
	pod_annotation_key: string
	pod_annotation_value: string
}

#Federation: {
	left: string
	right: string
}

#Config: {
	plugins: [...#Plugins]
	trust_zones: [...#TrustZone]
	attestation_policy: [...#AttestationPolicy]
	federation: [...#Federation]
}

config: #Config
`

type Config struct {
	Plugins           []string                                      `yaml:"plugins,omitempty"`
<<<<<<< HEAD
	TrustZones        map[string]*plan.TrustZone                    `yaml:"trust_zones,omitempty"`
=======
	TrustZones        map[string]*trustzone.TrustZone               `yaml:"trust_zones,omitempty"`
>>>>>>> 7e1f81bb
	AttestationPolicy []*attestation_policy_proto.AttestationPolicy `yaml:"attestation_policy,omitempty"`
	Federations       []*federation_proto.Federation                `yaml:"federations,omitempty"`
}

type LocalDataSource struct {
	filePath   string
	config     *Config
	cueContext *cue.Context
}

func NewLocalDataSource(filePath string) (*LocalDataSource, error) {
<<<<<<< HEAD
	trustZones := make(map[string]*plan.TrustZone)
=======
	trustZones := make(map[string]*trustzone.TrustZone)
>>>>>>> 7e1f81bb
	cfg := &Config{TrustZones: trustZones}
	lds := &LocalDataSource{
		filePath: filePath,
		config:   cfg,
	}
	if err := lds.loadState(); err != nil {
		return nil, err
	}
	return lds, nil
}

func (lds *LocalDataSource) loadState() error {
	cwd, err := os.Getwd()
	if err != nil {
		return fmt.Errorf("error determining current working directory: %s", "error")
	}
	cfgFile := cwd + "/cofide.yaml"
	// check to see if the configuration file exists
	if _, err := os.Stat(lds.filePath); errors.Is(err, os.ErrNotExist) {
		// no existing configuration here
		slog.Info("initialising Cofide configuration", "config_file", cfgFile)
		return lds.UpdateDataFile()
	}
	// load YAML config file from disk
	yamlData, err := os.ReadFile(lds.filePath)
	if err != nil {
		return fmt.Errorf("error reading YAML file: %s", err)
	}

	lds.cueContext = cuecontext.New()

	// validate the YAML using the Cue schema
	schema := lds.cueContext.CompileString(schemaCue)
	if schema.Err() != nil {
		return fmt.Errorf("error compiling Cue schema: %s", err)
	}

	if err = cue_yaml.Validate(yamlData, schema); err != nil {
		return fmt.Errorf("error validating YAML: %s", err)
	}

	if err := yaml.Unmarshal(yamlData, &lds.config); err != nil {
		return fmt.Errorf("error unmarshaling YAML: %s", err)
	}

	return nil
}

func (lds *LocalDataSource) GetConfig() (*Config, error) {
	return lds.config, nil
}

func (lds *LocalDataSource) GetPlugins() ([]string, error) {
	return lds.config.Plugins, nil
}

func (lds *LocalDataSource) AddTrustZone(trustZone *trust_zone_proto.TrustZone) error {
<<<<<<< HEAD
	lds.config.TrustZones[trustZone.TrustDomain] = plan.NewTrustZone(trustZone)
=======
	lds.config.TrustZones[trustZone.TrustDomain] = trustzone.NewTrustZone(trustZone)
>>>>>>> 7e1f81bb
	if err := lds.UpdateDataFile(); err != nil {
		return fmt.Errorf("failed to add trust zone %s to local config: %s", trustZone.TrustDomain, err)
	}
	return nil
}

func (lds *LocalDataSource) AddAttestationPolicy(policy *attestation_policy_proto.AttestationPolicy) error {
	lds.config.AttestationPolicy = append(lds.config.AttestationPolicy, policy)
	if err := lds.UpdateDataFile(); err != nil {
		return fmt.Errorf("failed to add attestation policy to local config: %s", err)
	}
	return nil
}

func (lds *LocalDataSource) AddFederation(federation *federation_proto.Federation) error {
	lds.config.Federations = append(lds.config.Federations, federation)
	if err := lds.UpdateDataFile(); err != nil {
		return fmt.Errorf("failed to add federation to local config: %s", err)
	}
	return nil
}

func (lds *LocalDataSource) UpdateDataFile() error {
	data, err := yaml.Marshal(lds.config)
	if err != nil {
		return fmt.Errorf("error marshalling config: %v", err)
	}
	os.WriteFile(lds.filePath, data, 0644)

	return nil
}

func (lds *LocalDataSource) ListTrustZones() ([]*trust_zone_proto.TrustZone, error) {
	trustZoneAsProtos := make([]*trust_zone_proto.TrustZone, 0, len(lds.config.TrustZones))
	for _, trustZone := range lds.config.TrustZones {
		trustZoneAsProtos = append(trustZoneAsProtos, trustZone.TrustZoneProto)
	}
	return trustZoneAsProtos, nil
}

func (lds *LocalDataSource) ListAttestationPolicy() ([]*attestation_policy_proto.AttestationPolicy, error) {
	return lds.config.AttestationPolicy, nil
}

func (lds *LocalDataSource) ListFederation() ([]*federation_proto.Federation, error) {
	return lds.config.Federations, nil
}<|MERGE_RESOLUTION|>--- conflicted
+++ resolved
@@ -15,11 +15,7 @@
 	attestation_policy_proto "github.com/cofide/cofide-api-sdk/gen/proto/attestation_policy/v1"
 	federation_proto "github.com/cofide/cofide-api-sdk/gen/proto/federation/v1"
 	trust_zone_proto "github.com/cofide/cofide-api-sdk/gen/proto/trust_zone/v1"
-<<<<<<< HEAD
-	"github.com/cofide/cofidectl/internal/pkg/plan"
-=======
 	"github.com/cofide/cofidectl/internal/pkg/trustzone"
->>>>>>> 7e1f81bb
 )
 
 // TODO: use Go embedding eg //go:embed cofidectl-schema.cue
@@ -57,11 +53,7 @@
 
 type Config struct {
 	Plugins           []string                                      `yaml:"plugins,omitempty"`
-<<<<<<< HEAD
-	TrustZones        map[string]*plan.TrustZone                    `yaml:"trust_zones,omitempty"`
-=======
 	TrustZones        map[string]*trustzone.TrustZone               `yaml:"trust_zones,omitempty"`
->>>>>>> 7e1f81bb
 	AttestationPolicy []*attestation_policy_proto.AttestationPolicy `yaml:"attestation_policy,omitempty"`
 	Federations       []*federation_proto.Federation                `yaml:"federations,omitempty"`
 }
@@ -73,11 +65,7 @@
 }
 
 func NewLocalDataSource(filePath string) (*LocalDataSource, error) {
-<<<<<<< HEAD
-	trustZones := make(map[string]*plan.TrustZone)
-=======
 	trustZones := make(map[string]*trustzone.TrustZone)
->>>>>>> 7e1f81bb
 	cfg := &Config{TrustZones: trustZones}
 	lds := &LocalDataSource{
 		filePath: filePath,
@@ -135,11 +123,7 @@
 }
 
 func (lds *LocalDataSource) AddTrustZone(trustZone *trust_zone_proto.TrustZone) error {
-<<<<<<< HEAD
-	lds.config.TrustZones[trustZone.TrustDomain] = plan.NewTrustZone(trustZone)
-=======
 	lds.config.TrustZones[trustZone.TrustDomain] = trustzone.NewTrustZone(trustZone)
->>>>>>> 7e1f81bb
 	if err := lds.UpdateDataFile(); err != nil {
 		return fmt.Errorf("failed to add trust zone %s to local config: %s", trustZone.TrustDomain, err)
 	}
