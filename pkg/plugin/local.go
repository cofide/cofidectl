package plugin

import (
	"errors"
	"fmt"
	"os"

	"cuelang.org/go/cue"
	"cuelang.org/go/cue/cuecontext"
	cue_yaml "cuelang.org/go/encoding/yaml"

	"gopkg.in/yaml.v3"

	attestation_policy_proto "github.com/cofide/cofide-api-sdk/gen/proto/attestation_policy/v1"
	federation_proto "github.com/cofide/cofide-api-sdk/gen/proto/federation/v1"
	trust_zone_proto "github.com/cofide/cofide-api-sdk/gen/proto/trust_zone/v1"
	"github.com/cofide/cofidectl/internal/pkg/config"
)

// TODO: use Go embedding eg //go:embed cofidectl-schema.cue
const schemaCue = `
#Plugins: {
	name: string
}

#TrustZone: {
	name: string
	trust_domain: string
	attestation_policies: [...string]
}

#AttestationPolicy: {
	name: string
	kind: string
	namespace: string
	pod_key: string
	pod_value: string
}

#Federation: {
	left: string
	right: string
}

#Config: {
	plugins: [...#Plugins]
	trust_zones: [...#TrustZone]
	attestation_policies: [...#AttestationPolicy]
	federation: [...#Federation]
}

config: #Config
`

type LocalDataSource struct {
	filePath   string
	Config     *config.Config
	cueContext *cue.Context
	loaded     bool
}

func (lds *LocalDataSource) Init() error {
	if !lds.loaded {
		fmt.Printf("initialising local config file: %v\n", lds.filePath)
		if err := lds.createDataFile(); err != nil {
			return err
		}
	} else {
		fmt.Println("the config file already exists.")
	}

	if err := lds.loadState(); err != nil {
		return err
	}

	return nil
}

func (lds *LocalDataSource) Validate() error {
	if !lds.loaded {
		return fmt.Errorf("the config file doesn't exist. Please run cofidectl init")
	}

	return nil
}

func (lds *LocalDataSource) Init() error {
	fmt.Printf("initialising config: %v\n", lds.filePath)
	if err := lds.CreateDataFile(); err != nil {
		return err
	}

	return nil
}

func NewLocalDataSource(filePath string) (*LocalDataSource, error) {
	trustZones := &trust_zone_proto.TrustZoneList{}
	attestationPolicies := &attestation_policy_proto.AttestationPolicyList{}

	cfg := &config.Config{TrustZones: trustZones, AttestationPolicies: attestationPolicies}
	lds := &LocalDataSource{
		filePath: filePath,
		Config:   cfg,
	}

<<<<<<< HEAD
	if lds.DataFileExists() {
		lds.loadState()
		return lds, nil
=======
	dataFileExists, err := lds.dataFileExists()
	if err != nil {
		return nil, err
>>>>>>> 5b161d3e
	}

	if dataFileExists {
		err = lds.loadState()
		if err != nil {
			return nil, err
		}
	}

	return lds, nil
}

func (lds *LocalDataSource) loadState() error {
<<<<<<< HEAD
	if !lds.DataFileExists() {
=======
	dataFileExists, err := lds.dataFileExists()
	if err != nil {
		return err
	}

	if !dataFileExists {
>>>>>>> 5b161d3e
		return fmt.Errorf("the config file doesn't exist. Please run cofidectl init")
	}

	// load YAML config file from disk
	yamlData, err := os.ReadFile(lds.filePath)
	if err != nil {
		return fmt.Errorf("error reading YAML file: %s", err)
	}

	lds.cueContext = cuecontext.New()

	// validate the YAML using the Cue schema
	schema := lds.cueContext.CompileString(schemaCue)
	if schema.Err() != nil {
		return fmt.Errorf("error compiling Cue schema: %s", err)
	}

	if err = cue_yaml.Validate(yamlData, schema); err != nil {
		return fmt.Errorf("error validating YAML: %s", err)
	}

	if err := yaml.Unmarshal(yamlData, &lds.Config); err != nil {
		return fmt.Errorf("error unmarshaling YAML: %s", err)
	}

	lds.loaded = true
	return nil
}

func (lds *LocalDataSource) createDataFile() error {
	err := os.WriteFile(lds.filePath, []byte{}, 0600)
	if err != nil {
		return fmt.Errorf("error creating config: %v", err)
	}

	return nil
}

func (lds *LocalDataSource) updateDataFile() error {
	if !lds.loaded {
		return fmt.Errorf("the config file doesn't exist. Please run cofidectl init")
	}

	data, err := yaml.Marshal(lds.Config)
	if err != nil {
		return fmt.Errorf("error marshalling config: %v", err)
	}

	err = os.WriteFile(lds.filePath, data, 0600)
	if err != nil {
		return fmt.Errorf("error updating config: %v", err)
	}

	return nil
}

func (lds *LocalDataSource) dataFileExists() (bool, error) {
	if _, err := os.Stat(lds.filePath); errors.Is(err, os.ErrNotExist) {
		return false, nil
	} else if err != nil {
		return false, err
	}

	return true, nil
}

func (lds *LocalDataSource) AddTrustZone(trustZone *trust_zone_proto.TrustZone) error {
	if _, ok := lds.Config.GetTrustZoneByName(trustZone.Name); ok {
		return fmt.Errorf("trust zone %s already exists in local config", trustZone.Name)
	}
	lds.Config.TrustZones.TrustZones = append(lds.Config.TrustZones.TrustZones, trustZone)
	if err := lds.updateDataFile(); err != nil {
		return fmt.Errorf("failed to add trust zone %s to local config: %s", trustZone.TrustDomain, err)
	}
	return nil
}

func (lds *LocalDataSource) GetTrustZone(id string) (*trust_zone_proto.TrustZone, error) {
	trustZone, ok := lds.Config.GetTrustZoneByName(id)
	if !ok {
		return nil, fmt.Errorf("failed to find trust zone %s in local config", id)
	}

	return trustZone, nil
}

func (lds *LocalDataSource) AddAttestationPolicy(policy *attestation_policy_proto.AttestationPolicy) error {
	if _, ok := lds.Config.GetAttestationPolicyByName(policy.Name); ok {
		return fmt.Errorf("attestation policy %s already exists in local config", policy.Name)
	}
	lds.Config.AttestationPolicies.Policies = append(lds.Config.AttestationPolicies.Policies, policy)
	if err := lds.updateDataFile(); err != nil {
		return fmt.Errorf("failed to add attestation policy to local config: %s", err)
	}
	return nil
}

func (lds *LocalDataSource) BindAttestationPolicy(policy *attestation_policy_proto.AttestationPolicy, trustZone *trust_zone_proto.TrustZone) error {
	localTrustZone, ok := lds.Config.GetTrustZoneByName(trustZone.Name)
	if !ok {
		return fmt.Errorf("failed to find trust zone %s in local config", trustZone.Name)
	}

	if _, ok := lds.Config.GetAttestationPolicyByName(policy.Name); !ok {
		return fmt.Errorf("attestation policy %s does not exist in local config", policy.Name)
	}

	localTrustZone.AttestationPolicies = append(localTrustZone.AttestationPolicies, policy)
	if err := lds.updateDataFile(); err != nil {
		return fmt.Errorf("failed to add attestation policy to local config: %w", err)
	}
	return nil
}

func (lds *LocalDataSource) GetAttestationPolicy(id string) (*attestation_policy_proto.AttestationPolicy, error) {
	var attestationPolicy *attestation_policy_proto.AttestationPolicy

	if ap, ok := lds.Config.GetAttestationPolicyByName(id); ok {
		attestationPolicy = ap
		return attestationPolicy, nil
	} else {
		return nil, fmt.Errorf("failed to find attestation policy %s in local config", id)
	}
}

<<<<<<< HEAD
func (lds *LocalDataSource) AddFederation(federation *federation_proto.Federation) error {
	leftTrustZone, ok := lds.config.TrustZones[federation.Left.Name]
	if !ok {
		return fmt.Errorf("failed to find trust zone %s in local config", federation.Left.Name)
	}

	_, ok = lds.config.TrustZones[federation.Right.Name]
	if !ok {
		return fmt.Errorf("failed to find trust zone %s in local config", federation.Right.Name)
	}

	leftTrustZone.Federations = append(leftTrustZone.Federations, federation.Right.Name)
	if err := lds.UpdateDataFile(); err != nil {
		return fmt.Errorf("failed to add federation to local config: %s", err)
=======
func (lds *LocalDataSource) AddFederation(federationProto *federation_proto.Federation) error {
	leftTrustZone, err := lds.GetTrustZone(federationProto.Left)
	if err != nil {
		return fmt.Errorf("failed to find trust zone %s in local config", federationProto.Left)
>>>>>>> 5b161d3e
	}

<<<<<<< HEAD
func (lds *LocalDataSource) CreateDataFile() error {
	err := os.WriteFile(lds.filePath, []byte{}, 0600)
	if err != nil {
		return fmt.Errorf("error creating config: %v", err)
	}

	return nil
}

func (lds *LocalDataSource) UpdateDataFile() error {
	if !lds.DataFileExists() {
		return fmt.Errorf("config doesn't exist, please run cofidectl init")
	}

	data, err := yaml.Marshal(lds.config)
=======
	_, err = lds.GetTrustZone(federationProto.Right)
>>>>>>> 5b161d3e
	if err != nil {
		return fmt.Errorf("failed to find trust zone %s in local config", federationProto.Right)
	}
<<<<<<< HEAD

	err = os.WriteFile(lds.filePath, data, 0600)
	if err != nil {
		return fmt.Errorf("error updating config: %v", err)
	}
=======
>>>>>>> 5b161d3e

	leftTrustZone.Federations = append(leftTrustZone.Federations, federationProto)
	if err := lds.updateDataFile(); err != nil {
		return fmt.Errorf("failed to add federation to local config: %s", err)
	}
	return nil
}

func (lds *LocalDataSource) DataFileExists() bool {
	if _, err := os.Stat(lds.filePath); errors.Is(err, os.ErrNotExist) {
		return false
	}

	return true
}

func (lds *LocalDataSource) ListTrustZones() ([]*trust_zone_proto.TrustZone, error) {
	return lds.Config.TrustZones.TrustZones, nil
}

func (lds *LocalDataSource) ListAttestationPolicies() ([]*attestation_policy_proto.AttestationPolicy, error) {
	return lds.Config.AttestationPolicies.Policies, nil
}

func (lds *LocalDataSource) ListFederation() ([]*federation_proto.Federation, error) {
	// federations are expressed in-line with the trust zone(s) so we need to iterate the trust zones
	federationsAsProto := make([]*federation_proto.Federation, 0)
	for _, trustZone := range lds.Config.TrustZones.TrustZones {
		for _, v := range trustZone.Federations {
			rightTrustZone, err := lds.GetTrustZone(v.Right)
			if err != nil {
				return nil, err
			}
			federationsAsProto = append(federationsAsProto, &federation_proto.Federation{Left: trustZone.TrustDomain, Right: rightTrustZone.TrustDomain})
		}
	}
	return federationsAsProto, nil
}

func (lds *LocalDataSource) ListFederationByTrustZone(id string) ([]*federation_proto.Federation, error) {
	federationsAsProto := make([]*federation_proto.Federation, 0)
	trustZone, ok := lds.Config.GetTrustZoneByName(id)
	if !ok {
		return nil, fmt.Errorf("failed to find trust zone %s in local config", trustZone.TrustDomain)
	}
	for _, v := range trustZone.Federations {
		rightTrustZone, err := lds.GetTrustZone(v.Right)
		if err != nil {
			return nil, err
		}
		federationsAsProto = append(federationsAsProto, &federation_proto.Federation{Left: trustZone.TrustDomain, Right: rightTrustZone.TrustDomain})
	}

	return federationsAsProto, nil
}<|MERGE_RESOLUTION|>--- conflicted
+++ resolved
@@ -84,15 +84,6 @@
 	return nil
 }
 
-func (lds *LocalDataSource) Init() error {
-	fmt.Printf("initialising config: %v\n", lds.filePath)
-	if err := lds.CreateDataFile(); err != nil {
-		return err
-	}
-
-	return nil
-}
-
 func NewLocalDataSource(filePath string) (*LocalDataSource, error) {
 	trustZones := &trust_zone_proto.TrustZoneList{}
 	attestationPolicies := &attestation_policy_proto.AttestationPolicyList{}
@@ -103,15 +94,9 @@
 		Config:   cfg,
 	}
 
-<<<<<<< HEAD
-	if lds.DataFileExists() {
-		lds.loadState()
-		return lds, nil
-=======
 	dataFileExists, err := lds.dataFileExists()
 	if err != nil {
 		return nil, err
->>>>>>> 5b161d3e
 	}
 
 	if dataFileExists {
@@ -125,16 +110,12 @@
 }
 
 func (lds *LocalDataSource) loadState() error {
-<<<<<<< HEAD
-	if !lds.DataFileExists() {
-=======
 	dataFileExists, err := lds.dataFileExists()
 	if err != nil {
 		return err
 	}
 
 	if !dataFileExists {
->>>>>>> 5b161d3e
 		return fmt.Errorf("the config file doesn't exist. Please run cofidectl init")
 	}
 
@@ -260,73 +241,22 @@
 	}
 }
 
-<<<<<<< HEAD
-func (lds *LocalDataSource) AddFederation(federation *federation_proto.Federation) error {
-	leftTrustZone, ok := lds.config.TrustZones[federation.Left.Name]
-	if !ok {
-		return fmt.Errorf("failed to find trust zone %s in local config", federation.Left.Name)
-	}
-
-	_, ok = lds.config.TrustZones[federation.Right.Name]
-	if !ok {
-		return fmt.Errorf("failed to find trust zone %s in local config", federation.Right.Name)
-	}
-
-	leftTrustZone.Federations = append(leftTrustZone.Federations, federation.Right.Name)
-	if err := lds.UpdateDataFile(); err != nil {
-		return fmt.Errorf("failed to add federation to local config: %s", err)
-=======
 func (lds *LocalDataSource) AddFederation(federationProto *federation_proto.Federation) error {
 	leftTrustZone, err := lds.GetTrustZone(federationProto.Left)
 	if err != nil {
 		return fmt.Errorf("failed to find trust zone %s in local config", federationProto.Left)
->>>>>>> 5b161d3e
-	}
-
-<<<<<<< HEAD
-func (lds *LocalDataSource) CreateDataFile() error {
-	err := os.WriteFile(lds.filePath, []byte{}, 0600)
-	if err != nil {
-		return fmt.Errorf("error creating config: %v", err)
-	}
-
-	return nil
-}
-
-func (lds *LocalDataSource) UpdateDataFile() error {
-	if !lds.DataFileExists() {
-		return fmt.Errorf("config doesn't exist, please run cofidectl init")
-	}
-
-	data, err := yaml.Marshal(lds.config)
-=======
+	}
+
 	_, err = lds.GetTrustZone(federationProto.Right)
->>>>>>> 5b161d3e
 	if err != nil {
 		return fmt.Errorf("failed to find trust zone %s in local config", federationProto.Right)
 	}
-<<<<<<< HEAD
-
-	err = os.WriteFile(lds.filePath, data, 0600)
-	if err != nil {
-		return fmt.Errorf("error updating config: %v", err)
-	}
-=======
->>>>>>> 5b161d3e
 
 	leftTrustZone.Federations = append(leftTrustZone.Federations, federationProto)
 	if err := lds.updateDataFile(); err != nil {
 		return fmt.Errorf("failed to add federation to local config: %s", err)
 	}
 	return nil
-}
-
-func (lds *LocalDataSource) DataFileExists() bool {
-	if _, err := os.Stat(lds.filePath); errors.Is(err, os.ErrNotExist) {
-		return false
-	}
-
-	return true
 }
 
 func (lds *LocalDataSource) ListTrustZones() ([]*trust_zone_proto.TrustZone, error) {
