--- conflicted
+++ resolved
@@ -143,23 +143,14 @@
 
 			bundleEndpointProfile := trust_zone_proto.BundleEndpointProfile_BUNDLE_ENDPOINT_PROFILE_HTTPS_SPIFFE
 			newTrustZone := &trust_zone_proto.TrustZone{
-<<<<<<< HEAD
-				Name:              opts.name,
-				TrustDomain:       opts.trustDomain,
-				KubernetesCluster: &opts.kubernetesCluster,
-				KubernetesContext: &opts.context,
-				TrustProvider:     &trust_provider_proto.TrustProvider{Kind: &opts.trustProvider},
-				Profile:           &opts.profile,
-				JwtIssuer:         &opts.jwtIssuer,
-=======
 				Name:                  opts.name,
 				TrustDomain:           opts.trustDomain,
 				KubernetesCluster:     &opts.kubernetesCluster,
 				KubernetesContext:     &opts.context,
-				TrustProvider:         &trust_provider_proto.TrustProvider{Kind: &opts.profile},
+				TrustProvider:         &trust_provider_proto.TrustProvider{Kind: &opts.trustProvider},
+				Profile:               &opts.profile,
 				JwtIssuer:             &opts.jwtIssuer,
 				BundleEndpointProfile: &bundleEndpointProfile,
->>>>>>> f0be6f2f
 			}
 
 			_, err = ds.AddTrustZone(newTrustZone)
