--- conflicted
+++ resolved
@@ -46,10 +46,7 @@
 	cmd.AddCommand(
 		c.GetListCommand(),
 		c.GetAddCommand(),
-<<<<<<< HEAD
 		c.GetStatusCommand(),
-=======
->>>>>>> 4c225093
 	)
 
 	return cmd
