package cmd

import (
	"github.com/cofide/cofidectl/cmd/cofidectl/cmd/trustzone"
<<<<<<< HEAD
	"github.com/cofide/cofidectl/pkg/plugin"
=======
	cofidectl_plugin "github.com/cofide/cofidectl/pkg/plugin"
>>>>>>> ca5817d6
	"github.com/spf13/cobra"
)

const (
	// general
	spireNamespace = "spire"
	repoName       = "spire"
	repoUrl        = "https://spiffe.github.io/helm-charts-hardened/"

	// spire stack (server, agent, csi-driver, oidc-discovery-provider, controller-manager)
	stackRepo         = "spire"
	stackReleaseName  = "spire"
	stackChartName    = "spire"
	stackChartVersion = "0.21.0"

	// spire crds
	crdsRepo         = "spire-crds"
	crdsReleaseName  = "spire-crds"
	crdsChartName    = "spire-crds"
	crdsChartVersion = "0.4.0"

	spiffeOdpServiceName = "spiffe-oidc-discovery-provider"
)

var longDesc = `cofidectl - Workload identity for hybrid and multi-cloud security`

<<<<<<< HEAD
func NewRootCmd(args []string, source plugin.DataSource) (*cobra.Command, error) {
=======
func NewRootCmd(args []string, source cofidectl_plugin.DataSource) (*cobra.Command, error) {
>>>>>>> ca5817d6
	cmd := &cobra.Command{
		Use:          "cofidectl",
		Short:        "cofidectl",
		Long:         longDesc,
		SilenceUsage: true,
	}

	tzCmd := trustzone.NewTrustZoneCommand(source)
	cmd.AddCommand(
<<<<<<< HEAD
		tzCmd.GetRootCommand(),
=======
		tzCmd.ListRootCommand(),
>>>>>>> ca5817d6
	)

	return cmd, nil
}<|MERGE_RESOLUTION|>--- conflicted
+++ resolved
@@ -2,11 +2,7 @@
 
 import (
 	"github.com/cofide/cofidectl/cmd/cofidectl/cmd/trustzone"
-<<<<<<< HEAD
-	"github.com/cofide/cofidectl/pkg/plugin"
-=======
 	cofidectl_plugin "github.com/cofide/cofidectl/pkg/plugin"
->>>>>>> ca5817d6
 	"github.com/spf13/cobra"
 )
 
@@ -33,11 +29,7 @@
 
 var longDesc = `cofidectl - Workload identity for hybrid and multi-cloud security`
 
-<<<<<<< HEAD
-func NewRootCmd(args []string, source plugin.DataSource) (*cobra.Command, error) {
-=======
 func NewRootCmd(args []string, source cofidectl_plugin.DataSource) (*cobra.Command, error) {
->>>>>>> ca5817d6
 	cmd := &cobra.Command{
 		Use:          "cofidectl",
 		Short:        "cofidectl",
@@ -47,11 +39,7 @@
 
 	tzCmd := trustzone.NewTrustZoneCommand(source)
 	cmd.AddCommand(
-<<<<<<< HEAD
-		tzCmd.GetRootCommand(),
-=======
 		tzCmd.ListRootCommand(),
->>>>>>> ca5817d6
 	)
 
 	return cmd, nil
