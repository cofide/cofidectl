--- conflicted
+++ resolved
@@ -16,14 +16,10 @@
 		SilenceUsage: true,
 	}
 
-<<<<<<< HEAD
-	cmd.AddCommand(
-		newUpCmd(),
-=======
 	tzCmd := trustzone.NewTrustZoneCommand(source)
 	cmd.AddCommand(
 		tzCmd.ListRootCommand(),
->>>>>>> ca5817d6
+		newUpCmd(),
 	)
 
 	return cmd, nil
