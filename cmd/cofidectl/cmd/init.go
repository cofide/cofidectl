--- conflicted
+++ resolved
@@ -3,14 +3,9 @@
 import (
 	"fmt"
 	"log"
-<<<<<<< HEAD
-=======
 	"os"
->>>>>>> 5b161d3e
 
 	cofidectl_plugin "github.com/cofide/cofidectl/pkg/plugin"
-	"github.com/hashicorp/go-hclog"
-	go_plugin "github.com/hashicorp/go-plugin"
 	"github.com/spf13/cobra"
 )
 
@@ -41,16 +36,6 @@
 		Long:  initRootCmdDesc,
 		Args:  cobra.NoArgs,
 		RunE: func(cmd *cobra.Command, args []string) error {
-<<<<<<< HEAD
-			err := i.source.Init()
-			if err != nil {
-				log.Fatal(err)
-			}
-
-			if opts.enableConnect {
-				fmt.Println("👀 get in touch with us at hello@cofide.io to find out more")
-			}
-=======
 			if opts.enableConnect {
 				fmt.Println("👀 get in touch with us at hello@cofide.io to find out more")
 				os.Exit(1)
@@ -60,7 +45,6 @@
 				log.Fatal(err)
 			}
 
->>>>>>> 5b161d3e
 			return nil
 		},
 	}
@@ -69,34 +53,4 @@
 	f.BoolVar(&opts.enableConnect, "enable-connect", false, "Enables Cofide Connect")
 
 	return cmd
-}
-
-func loadConnectPlugin(logger hclog.Logger) (cofidectl_plugin.DataSource, error) {
-	client := go_plugin.NewClient(&go_plugin.ClientConfig{
-		HandshakeConfig: cofidectl_plugin.HandshakeConfig,
-		Plugins: map[string]go_plugin.Plugin{
-			"connect_data_source": &cofidectl_plugin.DataSourcePlugin{},
-		},
-		AllowedProtocols: []go_plugin.Protocol{go_plugin.ProtocolGRPC},
-		Logger:           logger,
-	})
-
-	defer client.Kill()
-
-	grpcClient, err := client.Client()
-	if err != nil {
-		log.Fatal("cannot create interface to plugin", "error", err)
-	}
-
-	if err = grpcClient.Ping(); err != nil {
-		log.Fatal("failed to ping the gRPC client", "error", err)
-	}
-
-	raw, err := grpcClient.Dispense("connect_data_source")
-	if err != nil {
-		log.Fatal("failed to dispense an instance of the plugin", "error", err)
-	}
-
-	plugin := raw.(cofidectl_plugin.DataSource)
-	return plugin, nil
 }