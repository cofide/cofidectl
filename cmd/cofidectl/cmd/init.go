package cmd

import (
	cofidectl_plugin "github.com/cofide/cofidectl/pkg/plugin"
	"github.com/spf13/cobra"
)

type InitCommand struct {
	source cofidectl_plugin.DataSource
}

func NewInitCommand(source cofidectl_plugin.DataSource) *InitCommand {
	return &InitCommand{
		source: source,
	}
}

var initRootCmdDesc = `
<<<<<<< HEAD
This command initialises a new Cofide planfile in the current working
=======
This command initialises a new Cofide config file in the current working
>>>>>>> 7e1f81bb
directory
`

func (i *InitCommand) GetRootCommand() *cobra.Command {
	cmd := &cobra.Command{
		Use:   "init [ARGS]",
<<<<<<< HEAD
		Short: "Initialises the Cofide planfile",
=======
		Short: "Initialises the Cofide config file",
>>>>>>> 7e1f81bb
		Long:  initRootCmdDesc,
		Args:  cobra.NoArgs,
		RunE: func(cmd *cobra.Command, args []string) error {
			return nil
		},
	}
	return cmd
}<|MERGE_RESOLUTION|>--- conflicted
+++ resolved
@@ -16,22 +16,14 @@
 }
 
 var initRootCmdDesc = `
-<<<<<<< HEAD
-This command initialises a new Cofide planfile in the current working
-=======
 This command initialises a new Cofide config file in the current working
->>>>>>> 7e1f81bb
 directory
 `
 
 func (i *InitCommand) GetRootCommand() *cobra.Command {
 	cmd := &cobra.Command{
 		Use:   "init [ARGS]",
-<<<<<<< HEAD
-		Short: "Initialises the Cofide planfile",
-=======
 		Short: "Initialises the Cofide config file",
->>>>>>> 7e1f81bb
 		Long:  initRootCmdDesc,
 		Args:  cobra.NoArgs,
 		RunE: func(cmd *cobra.Command, args []string) error {
