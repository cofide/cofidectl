--- conflicted
+++ resolved
@@ -52,15 +52,11 @@
 		Long:  federationListCmdDesc,
 		Args:  cobra.NoArgs,
 		RunE: func(cmd *cobra.Command, args []string) error {
-<<<<<<< HEAD
-			federations, err := c.source.ListFederations()
-=======
 			if err := c.source.Validate(); err != nil {
 				return err
 			}
 
-			federations, err := c.source.ListFederation()
->>>>>>> 5b161d3e
+			federations, err := c.source.ListFederations()
 			if err != nil {
 				return err
 			}
