--- conflicted
+++ resolved
@@ -38,12 +38,8 @@
 			if err != nil {
 				return err
 			}
-<<<<<<< HEAD
+
 			statusCh, err := provision.TearDown(cmd.Context(), ds, kubeCfgFile)
-=======
-
-			statusCh, err := provision.TearDown(cmd.Context(), ds)
->>>>>>> c299ad4a
 			if err != nil {
 				return err
 			}
